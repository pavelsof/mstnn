"""
This module knows how to convert the output of the conllu module into feature
vectors understood by the nn module.
"""

from collections import defaultdict

import itertools
import json

import h5py

import numpy as np

from code.nn import EDGE_FEATURES



class Extractor:
	"""
	Makes the first pass over the data, collecting what is necessary in order
	to determine the dimensions of the neural network. Provides the featurise_*
	methods (which would otherwise need to expect the UD version as an arg).
	
	Then makes the second pass over the data, collecting the samples (and
	possibly the targets) to be fed into the neural network.
	"""
	
	def __init__(self):
		"""
		Constructor. The pos_tags tuple lists all the possible POS tags that a
		node could belong to.
		
		The morph dict comprises the morphological features, both keys and
		values, found in the dataset during the reading phase.
		
		The lemmas dict provides unique IDs to the lemmas found in the dataset
		during the reading phase. ID 0 is used for unrecognised lemmas, hence
		the underscore. ID 1 is used for the non-standard root node lemma
		(__root__).
		"""
		self.pos_tags = ('ROOT',)  # tuple of possible pos tags
		
		self.morph = {}  # key: tuple of possible values
		
		self.lemmas = defaultdict(lambda: len(self.lemmas))
		self.lemmas['_']
		self.lemmas['__root__']
	
	
	@classmethod
	def create_from_model_file(cls, model_fp):
		"""
		Returns a new Extractor instance with self.pos_tags, self.morph and
		self.lemmas loaded from the specified model file. The latter is
		expected to be a hdf5 file written or appended to by the method below.
		
		Raises an OSError if the file does not exist or cannot be read.
		"""
		f = h5py.File(model_fp, 'r')
		
		pos_tags = json.loads(f['extractor'].attrs['pos_tags'])
		morph = json.loads(f['extractor'].attrs['morph'])
		lemmas = json.loads(f['extractor'].attrs['lemmas'])
		
		f.close()
		
		extractor = Extractor()
		
		for key, value in lemmas.items():
			extractor.lemmas[key] = value
		
		extractor.morph = {key: tuple(value) for key, value in morph.items()}
		extractor.pos_tags = tuple(pos_tags)
		
		return extractor
	
	
	def write_to_model_file(self, model_fp):
		"""
		Appends to the specified hdf5 file, storing self.pos_tag, self.morph
		and self.lemmas.  Thus, an identical Extractor can be later restored
		using the above class method.
		
		Raises an OSError if the file cannot be written.
		"""
		f = h5py.File(model_fp, 'a')
		
		group = f.create_group('extractor')
		group.attrs['lemmas'] = json.dumps(dict(self.lemmas), ensure_ascii=False)
		group.attrs['morph'] = json.dumps(dict(self.morph), ensure_ascii=False)
		group.attrs['pos_tags'] = json.dumps(list(self.pos_tags), ensure_ascii=False)
		
		f.flush()
		f.close()
	
	
	def read(self, dataset):
		"""
		Reads the data provided by the given conllu.Dataset instance and
		populates self.pos_tag, self.morph, and self.lemmas.
		"""
<<<<<<< HEAD
		counts = defaultdict(lambda: 0)
		
		for sent in dataset.gen_sentences():
			for word in sent:
				counts[word.LEMMA] += 1
		
		for lemma, count in counts.items():
			if count > 1:
				self.lemmas[lemma]
=======
		pos_tags = set(self.pos_tags)
		morph = defaultdict(set)
		
		for sent in dataset.gen_sentences():
			for word in sent:
				pos_tags.add(word.UPOSTAG)
				self.lemmas[word.LEMMA]
				for key, values in word.FEATS.items():
					for value in values:
						morph[key].add(value)
		
		self.pos_tags = tuple(sorted(pos_tags))
		self.morph = {key: tuple(sorted(value)) for key, value in morph.items()}
>>>>>>> f1ac2019
	
	
	def get_vocab_sizes(self):
		"""
		Returns a {} containing: (*) the number of lemma IDs, i.e. the number
		of lemmas found during reading + 1 (for the unrecognised lemmas ID);
		(*) the number of POS tags + 1 (for the tags of the padding); (*) the
		size of the vectors returned by the featurise_morph method.
		
		These are used as parameters the POS and lemma embedding and the
		morphology input layers of the neural network.
		
		This method assumes that the reading phase is already completed.
		"""
		morph_size = sum([len(value) for value in self.morph.values()])
		
		return {
			'lemmas': len(self.lemmas),
			'morph': morph_size,
			'pos_tags': len(self.pos_tags) + 1}
	
	
	def featurise_lemma(self, lemma):
		"""
		Returns a positive integer uniquely identifying the given lemma. If the
		lemma has not been found during the reading phase, returns 0.
		"""
		if lemma not in self.lemmas:
			return 0
		
		return self.lemmas[lemma]
	
	
	def featurise_pos_tag(self, pos_tag):
		"""
		Returns a positive integer uniquely identifying the given POS tag. If
		the POS tag has not been found during the reading phase, returns 0.
		"""
		try:
			return self.pos_tags.index(pos_tag) + 1
		except ValueError:
			return 0
	
	
	def featurise_morph(self, morph):
		"""
		Returns the feature vector corresponding to the given morphological
		features dict.
		
		The vector is a numpy array of 0s and 1s where each element represents
		a morphological feature. E.g. the output for "Animacy=Anim" should be a
		vector with its second element 1 and all the other elements zeroes.
		"""
		vector = []
		
		for feature, poss_values in sorted(self.morph.items()):
			small_vec = [0] * len(poss_values)
			
			if feature in morph:
				for index, value in enumerate(poss_values):
					if value in morph[feature]:
						small_vec[index] = 1
			
			vector += small_vec
		
		return np.array(vector, dtype='uint8')
	
	
	def extract(self, dataset, include_targets=False):
		"""
		Extracts and returns the samples, and possibly also the targets, from
		the given conllu.Dataset instance.
		
		Assumes that the latter is already read, i.e. this Extractor instance
		has already populated its self.lemmas dict.
		
		The samples comprise a dict where the keys are nn.EDGE_FEATURES and the
		values are numpy arrays. The targets are a numpy array of 0s and 1s.
		"""
		samples = {key: [] for key in EDGE_FEATURES}
		targets = []
		
		for graph in dataset.gen_graphs():
			nodes = graph.nodes()
			edges = graph.edges()
			
			pos_tags = {i: self.featurise_pos_tag(graph.node[i]['UPOSTAG']) for i in nodes}
			pos_tags[-2] = 0
			pos_tags[-1] = 0
			pos_tags[len(nodes)] = 0
			pos_tags[len(nodes)+1] = 0
			
			morph = {i: self.featurise_morph(graph.node[i]['FEATS']) for i in nodes}
			morph[-1] = self.featurise_morph('_')
			morph[len(nodes)] = self.featurise_morph('_')
			
			lemmas = {i: self.featurise_lemma(graph.node[i]['LEMMA']) for i in nodes}
			
			for a, b in itertools.permutations(nodes, 2):
				samples['pos'].append([
					pos_tags[a-2], pos_tags[a-1], pos_tags[a], pos_tags[a+1], pos_tags[a+2],
					pos_tags[b-2], pos_tags[b-1], pos_tags[b], pos_tags[b+1], pos_tags[b+2]])
				
				samples['morph A-1'].append(morph[a-1])
				samples['morph A'].append(morph[a])
				samples['morph A+1'].append(morph[a+1])
				
				samples['morph B-1'].append(morph[b-1])
				samples['morph B'].append(morph[b])
				samples['morph B+1'].append(morph[b+1])
				
				samples['lemma A'].append(lemmas[a])
				samples['lemma B'].append(lemmas[b])
				
				samples['B-A'].append(b-a)
				
				if include_targets:
					targets.append((a, b) in edges)
		
		samples_ = {}
		for key, value in samples.items():
			if key.startswith('lemma'):
				samples_[key] = np.array(value, dtype='uint16')
			else:
				samples_[key] = np.array(value, dtype='uint8')
		del samples
		
		targets = np.array(targets, dtype='uint8')
		
		if include_targets:
			return samples_, targets
		else:
			return samples_<|MERGE_RESOLUTION|>--- conflicted
+++ resolved
@@ -100,31 +100,24 @@
 		Reads the data provided by the given conllu.Dataset instance and
 		populates self.pos_tag, self.morph, and self.lemmas.
 		"""
-<<<<<<< HEAD
-		counts = defaultdict(lambda: 0)
-		
-		for sent in dataset.gen_sentences():
-			for word in sent:
-				counts[word.LEMMA] += 1
-		
-		for lemma, count in counts.items():
-			if count > 1:
-				self.lemmas[lemma]
-=======
+		lemma_counts = defaultdict(lambda: 0)
 		pos_tags = set(self.pos_tags)
 		morph = defaultdict(set)
 		
 		for sent in dataset.gen_sentences():
 			for word in sent:
 				pos_tags.add(word.UPOSTAG)
-				self.lemmas[word.LEMMA]
+				lemma_counts[word.LEMMA] += 1
 				for key, values in word.FEATS.items():
 					for value in values:
 						morph[key].add(value)
 		
+		for lemma, count in lemma_counts.items():
+			if count > 1:
+				self.lemmas[lemma]
+		
 		self.pos_tags = tuple(sorted(pos_tags))
 		self.morph = {key: tuple(sorted(value)) for key, value in morph.items()}
->>>>>>> f1ac2019
 	
 	
 	def get_vocab_sizes(self):
