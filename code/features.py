"""
This module knows how to convert the output of the conllu module into feature
vectors understood by the nn module.
"""

from collections import defaultdict

import itertools
import json

import h5py

import numpy as np

from code.nn import EDGE_FEATURES



class Extractor:
	"""
	Makes the first pass over the data, collecting what is necessary in order
	to determine the dimensions of the neural network. Provides the featurise_*
	methods (which would otherwise need to expect the UD version as an arg).
	
	Then makes the second pass over the data, collecting the samples (and
	possibly the targets) to be fed into the neural network.
	"""
	
<<<<<<< HEAD
	def __init__(self, ud_version=2, forms_indices=None):
=======
	def __init__(self):
>>>>>>> 1a5c6662
		"""
		Constructor. The pos_tags tuple lists all the possible POS tags that a
		node could belong to.
		
		The morph dict comprises the morphological features, both keys and
		values, found in the dataset during the reading phase.
		
<<<<<<< HEAD
		The forms dict provides unique IDs to the forms found in the dataset.
		ID 0 is used for the unrecognised forms, hence the underscore. ID 1 is
		used for the non-standard root node form (__root__).
=======
		The lemmas dict provides unique IDs to the lemmas found in the dataset
		during the reading phase. ID 0 is used for unrecognised lemmas, hence
		the underscore. ID 1 is used for the non-standard root node lemma
		(__root__).
>>>>>>> 1a5c6662
		"""
		self.pos_tags = ('ROOT',)  # tuple of possible pos tags
		
		self.morph = {}  # key: tuple of possible values
		
		self.to_read = set(['forms'])
		
		if forms_indices:
			self.forms = forms_indices
			self.to_read.remove('forms')
		else:
			self.forms = defaultdict(lambda: len(self.forms))
			self.forms['_']
			self.forms['__root__']
	
	
	@classmethod
	def create_from_model_file(cls, model_fp):
		"""
<<<<<<< HEAD
		Returns a new Extractor instance with self.ud_version and self.forms
		loaded from the specified model file. The latter is expected to be a
		hdf5 file written or appended to by the method below.
=======
		Returns a new Extractor instance with self.pos_tags, self.morph and
		self.lemmas loaded from the specified model file. The latter is
		expected to be a hdf5 file written or appended to by the method below.
>>>>>>> 1a5c6662
		
		Raises an OSError if the file does not exist or cannot be read.
		"""
		f = h5py.File(model_fp, 'r')
		
<<<<<<< HEAD
		ud_version = f['extractor'].attrs['ud_version']
		forms = json.loads(f['extractor'].attrs['forms'])
=======
		pos_tags = json.loads(f['extractor'].attrs['pos_tags'])
		morph = json.loads(f['extractor'].attrs['morph'])
		lemmas = json.loads(f['extractor'].attrs['lemmas'])
>>>>>>> 1a5c6662
		
		f.close()
		
		extractor = Extractor()
		
		for key, value in forms.items():
			extractor.forms[key] = value
		
		extractor.morph = {key: tuple(value) for key, value in morph.items()}
		extractor.pos_tags = tuple(pos_tags)
		
		return extractor
	
	
	def write_to_model_file(self, model_fp):
		"""
<<<<<<< HEAD
		Appends to the specified hdf5 file, storing the UD version and the
		extracted forms. Thus, an identical Extractor can be later restored
=======
		Appends to the specified hdf5 file, storing self.pos_tag, self.morph
		and self.lemmas.  Thus, an identical Extractor can be later restored
>>>>>>> 1a5c6662
		using the above class method.
		
		Raises an OSError if the file cannot be written.
		"""
		f = h5py.File(model_fp, 'a')
		
		group = f.create_group('extractor')
<<<<<<< HEAD
		group.attrs['ud_version'] = self.ud_version
		group.attrs['forms'] = json.dumps(dict(self.forms), ensure_ascii=False)
=======
		group.attrs['lemmas'] = json.dumps(dict(self.lemmas), ensure_ascii=False)
		group.attrs['morph'] = json.dumps(dict(self.morph), ensure_ascii=False)
		group.attrs['pos_tags'] = json.dumps(list(self.pos_tags), ensure_ascii=False)
>>>>>>> 1a5c6662
		
		f.flush()
		f.close()
	
	
	def read(self, dataset):
		"""
		Reads the data provided by the given conllu.Dataset instance and
<<<<<<< HEAD
		compiles the self.forms dict.
		"""
		if 'forms' in self.to_read:
			for sent in dataset.gen_sentences():
				[self.forms[word.FORM] for word in sent]
=======
		populates self.pos_tag, self.morph, and self.lemmas.
		"""
		pos_tags = set(self.pos_tags)
		morph = defaultdict(set)
		
		for sent in dataset.gen_sentences():
			for word in sent:
				pos_tags.add(word.UPOSTAG)
				self.lemmas[word.LEMMA]
				for key, values in word.FEATS.items():
					for value in values:
						morph[key].add(value)
		
		self.pos_tags = tuple(sorted(pos_tags))
		self.morph = {key: tuple(sorted(value)) for key, value in morph.items()}
>>>>>>> 1a5c6662
	
	
	def get_vocab_sizes(self):
		"""
		Returns a {} containing: (*) the number of word form IDs, i.e. the
		number of forms found during reading (which includes the IDs 0 and 1);
		(*) the number of POS tags + 1 (for the tags of the padding); (*) the
		size of the vectors returned by the featurise_morph method.
		
		These are used as parameters the POS and form embedding and the
		morphology input layers of the neural network.
		
		This method assumes that the reading phase is already completed.
		"""
		morph_size = sum([len(value) for value in self.morph.values()])
		
		return {
<<<<<<< HEAD
			'forms': len(self.forms),
			'morph': 135 if self.ud_version == 2 else 104,
			'pos_tags': len(self.POS_TAGS) + 1}
=======
			'lemmas': len(self.lemmas),
			'morph': morph_size,
			'pos_tags': len(self.pos_tags) + 1}
>>>>>>> 1a5c6662
	
	
	def featurise_form(self, form):
		"""
<<<<<<< HEAD
		Returns an integer uniquely identifying the given word form. If the
		latter has not been found during reading, returns 0.
=======
		Returns a positive integer uniquely identifying the given lemma. If the
		lemma has not been found during the reading phase, returns 0.
>>>>>>> 1a5c6662
		"""
		if form not in self.forms:
			return 0
		
		return self.forms[form]
	
	
	def featurise_pos_tag(self, pos_tag):
		"""
		Returns a positive integer uniquely identifying the given POS tag. If
		the POS tag has not been found during the reading phase, returns 0.
		"""
		try:
			return self.pos_tags.index(pos_tag) + 1
		except ValueError:
			return 0
	
	
	def featurise_morph(self, morph):
		"""
		Returns the feature vector corresponding to the given morphological
		features dict.
		
		The vector is a numpy array of 0s and 1s where each element represents
		a morphological feature. E.g. the output for "Animacy=Anim" should be a
		vector with its second element 1 and all the other elements zeroes.
		"""
		vector = []
		
		for feature, poss_values in sorted(self.morph.items()):
			small_vec = [0] * len(poss_values)
			
			if feature in morph:
				for index, value in enumerate(poss_values):
					if value in morph[feature]:
						small_vec[index] = 1
			
			vector += small_vec
		
		return np.array(vector, dtype='uint8')
	
	
	def extract(self, dataset, include_targets=False):
		"""
		Extracts and returns the samples, and possibly also the targets, from
		the given conllu.Dataset instance.
		
		Assumes that the latter is already read, i.e. this Extractor instance
		has already populated its self.forms dict.
		
		The samples comprise a dict where the keys are nn.EDGE_FEATURES and the
		values are numpy arrays. The targets are a numpy array of 0s and 1s.
		"""
		samples = {key: [] for key in EDGE_FEATURES}
		targets = []
		
		for graph in dataset.gen_graphs():
			nodes = graph.nodes()
			edges = graph.edges()
			
			pos_tags = {i: self.featurise_pos_tag(graph.node[i]['UPOSTAG']) for i in nodes}
			pos_tags[-2] = 0
			pos_tags[-1] = 0
			pos_tags[len(nodes)] = 0
			pos_tags[len(nodes)+1] = 0
			
			morph = {i: self.featurise_morph(graph.node[i]['FEATS']) for i in nodes}
			morph[-1] = self.featurise_morph('_')
			morph[len(nodes)] = self.featurise_morph('_')
			
			forms = {i: self.featurise_form(graph.node[i]['FORM']) for i in nodes}
			
			for a, b in itertools.permutations(nodes, 2):
				samples['pos A'].append([pos_tags[a-2], pos_tags[a-1], pos_tags[a], pos_tags[a+1], pos_tags[a+2]])
				samples['pos B'].append([pos_tags[b-2], pos_tags[b-1], pos_tags[b], pos_tags[b+1], pos_tags[b+2]])
				
				samples['morph A-1'].append(morph[a-1])
				samples['morph A'].append(morph[a])
				samples['morph A+1'].append(morph[a+1])
				
				samples['morph B-1'].append(morph[b-1])
				samples['morph B'].append(morph[b])
				samples['morph B+1'].append(morph[b+1])
				
				samples['form A'].append(forms[a])
				samples['form B'].append(forms[b])
				
				samples['B-A'].append(b-a)
				
				if include_targets:
					targets.append((a, b) in edges)
		
		samples_ = {}
		for key, value in samples.items():
			if key.startswith('form'):
				samples_[key] = np.array(value, dtype='uint16')
			else:
				samples_[key] = np.array(value, dtype='uint8')
		del samples
		
		targets = np.array(targets, dtype='uint8')
		
		if include_targets:
			return samples_, targets
		else:
			return samples_<|MERGE_RESOLUTION|>--- conflicted
+++ resolved
@@ -26,11 +26,7 @@
 	possibly the targets) to be fed into the neural network.
 	"""
 	
-<<<<<<< HEAD
-	def __init__(self, ud_version=2, forms_indices=None):
-=======
-	def __init__(self):
->>>>>>> 1a5c6662
+	def __init__(self, forms_indices=None):
 		"""
 		Constructor. The pos_tags tuple lists all the possible POS tags that a
 		node could belong to.
@@ -38,16 +34,9 @@
 		The morph dict comprises the morphological features, both keys and
 		values, found in the dataset during the reading phase.
 		
-<<<<<<< HEAD
 		The forms dict provides unique IDs to the forms found in the dataset.
 		ID 0 is used for the unrecognised forms, hence the underscore. ID 1 is
 		used for the non-standard root node form (__root__).
-=======
-		The lemmas dict provides unique IDs to the lemmas found in the dataset
-		during the reading phase. ID 0 is used for unrecognised lemmas, hence
-		the underscore. ID 1 is used for the non-standard root node lemma
-		(__root__).
->>>>>>> 1a5c6662
 		"""
 		self.pos_tags = ('ROOT',)  # tuple of possible pos tags
 		
@@ -67,28 +56,17 @@
 	@classmethod
 	def create_from_model_file(cls, model_fp):
 		"""
-<<<<<<< HEAD
-		Returns a new Extractor instance with self.ud_version and self.forms
-		loaded from the specified model file. The latter is expected to be a
-		hdf5 file written or appended to by the method below.
-=======
-		Returns a new Extractor instance with self.pos_tags, self.morph and
-		self.lemmas loaded from the specified model file. The latter is
-		expected to be a hdf5 file written or appended to by the method below.
->>>>>>> 1a5c6662
+		Returns a new Extractor instance with self.pos_tags, self.morph, and
+		self.forms loaded from the specified model file. The latter is expected
+		to be a hdf5 file written or appended to by the method below.
 		
 		Raises an OSError if the file does not exist or cannot be read.
 		"""
 		f = h5py.File(model_fp, 'r')
 		
-<<<<<<< HEAD
-		ud_version = f['extractor'].attrs['ud_version']
-		forms = json.loads(f['extractor'].attrs['forms'])
-=======
 		pos_tags = json.loads(f['extractor'].attrs['pos_tags'])
 		morph = json.loads(f['extractor'].attrs['morph'])
-		lemmas = json.loads(f['extractor'].attrs['lemmas'])
->>>>>>> 1a5c6662
+		forms = json.loads(f['extractor'].attrs['forms'])
 		
 		f.close()
 		
@@ -105,13 +83,8 @@
 	
 	def write_to_model_file(self, model_fp):
 		"""
-<<<<<<< HEAD
-		Appends to the specified hdf5 file, storing the UD version and the
-		extracted forms. Thus, an identical Extractor can be later restored
-=======
 		Appends to the specified hdf5 file, storing self.pos_tag, self.morph
-		and self.lemmas.  Thus, an identical Extractor can be later restored
->>>>>>> 1a5c6662
+		and self.forms.  Thus, an identical Extractor can be later restored
 		using the above class method.
 		
 		Raises an OSError if the file cannot be written.
@@ -119,14 +92,9 @@
 		f = h5py.File(model_fp, 'a')
 		
 		group = f.create_group('extractor')
-<<<<<<< HEAD
-		group.attrs['ud_version'] = self.ud_version
 		group.attrs['forms'] = json.dumps(dict(self.forms), ensure_ascii=False)
-=======
-		group.attrs['lemmas'] = json.dumps(dict(self.lemmas), ensure_ascii=False)
 		group.attrs['morph'] = json.dumps(dict(self.morph), ensure_ascii=False)
 		group.attrs['pos_tags'] = json.dumps(list(self.pos_tags), ensure_ascii=False)
->>>>>>> 1a5c6662
 		
 		f.flush()
 		f.close()
@@ -135,29 +103,24 @@
 	def read(self, dataset):
 		"""
 		Reads the data provided by the given conllu.Dataset instance and
-<<<<<<< HEAD
-		compiles the self.forms dict.
+		populates self.pos_tag, self.morph, and self.forms.
 		"""
 		if 'forms' in self.to_read:
 			for sent in dataset.gen_sentences():
 				[self.forms[word.FORM] for word in sent]
-=======
-		populates self.pos_tag, self.morph, and self.lemmas.
-		"""
+		
 		pos_tags = set(self.pos_tags)
 		morph = defaultdict(set)
 		
 		for sent in dataset.gen_sentences():
 			for word in sent:
 				pos_tags.add(word.UPOSTAG)
-				self.lemmas[word.LEMMA]
 				for key, values in word.FEATS.items():
 					for value in values:
 						morph[key].add(value)
 		
 		self.pos_tags = tuple(sorted(pos_tags))
 		self.morph = {key: tuple(sorted(value)) for key, value in morph.items()}
->>>>>>> 1a5c6662
 	
 	
 	def get_vocab_sizes(self):
@@ -175,26 +138,15 @@
 		morph_size = sum([len(value) for value in self.morph.values()])
 		
 		return {
-<<<<<<< HEAD
 			'forms': len(self.forms),
-			'morph': 135 if self.ud_version == 2 else 104,
-			'pos_tags': len(self.POS_TAGS) + 1}
-=======
-			'lemmas': len(self.lemmas),
 			'morph': morph_size,
 			'pos_tags': len(self.pos_tags) + 1}
->>>>>>> 1a5c6662
 	
 	
 	def featurise_form(self, form):
 		"""
-<<<<<<< HEAD
 		Returns an integer uniquely identifying the given word form. If the
 		latter has not been found during reading, returns 0.
-=======
-		Returns a positive integer uniquely identifying the given lemma. If the
-		lemma has not been found during the reading phase, returns 0.
->>>>>>> 1a5c6662
 		"""
 		if form not in self.forms:
 			return 0
