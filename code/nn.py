--- conflicted
+++ resolved
@@ -107,22 +107,6 @@
 				lemmas_b.append(extractor.featurise_lemma(graph.node[b]['LEMMA']))
 				rel_pos.append(b - a)
 				
-<<<<<<< HEAD
-				if (node_a, node_b) in edges:
-					targets.append(Label.A_TO_B)
-				elif (node_b, node_a) in edges:
-					targets.append(Label.B_TO_A)
-				else:
-					targets.append(Label.NO_EDGE)
-		
-		samples_grammar = np.array(samples_grammar)
-		samples_lexicon = np.array(samples_lexicon)
-		samples_rel_pos = np.array(samples_rel_pos)
-		targets = to_categorical(np.array(targets))
-		
-		self.model.fit([samples_grammar, samples_lexicon, samples_rel_pos],
-				targets, batch_size=1, nb_epoch=epochs, shuffle=True)
-=======
 				targets.append((a, b) in edges)
 		
 		grammar = np.array(grammar)
@@ -132,8 +116,7 @@
 		targets = np.array(targets)
 		
 		self.model.fit([grammar, lemmas_a, lemmas_b, rel_pos],
-				targets, batch_size=32, nb_epoch=epochs, shuffle=True)
->>>>>>> fda361e8
+				targets, batch_size=1, nb_epoch=epochs, shuffle=True)
 	
 	
 	def calc_probs(self, graph, extractor):
