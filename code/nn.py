--- conflicted
+++ resolved
@@ -1,10 +1,4 @@
-<<<<<<< HEAD
-import itertools
-import random
-
-=======
 from keras.callbacks import LambdaCallback
->>>>>>> e85e247c
 from keras.layers import Dense, Embedding, Flatten, Input, merge
 from keras.models import load_model, Model
 
@@ -134,37 +128,6 @@
 		The last keyword arg is expected to be a function; this will be invoked
 		at the end of each training epoch with the epoch number as first arg.
 		"""
-<<<<<<< HEAD
-		grammar = []
-		lemmas_a = []
-		lemmas_b = []
-		rel_pos = []
-		
-		targets = []
-		
-		for graph in dataset.gen_graphs():
-			edges = graph.edges()
-			for a, b in itertools.permutations(graph.nodes(), 2):
-				if (a, b) not in edges:
-					if random.random() < 0.5:
-						continue
-				
-				grammar.append(extractor.featurise_edge(graph, (a, b)))
-				lemmas_a.append(extractor.featurise_lemma(graph.node[a]['LEMMA']))
-				lemmas_b.append(extractor.featurise_lemma(graph.node[b]['LEMMA']))
-				rel_pos.append(b - a)
-				
-				targets.append((a, b) in edges)
-		
-		grammar = np.array(grammar)
-		lemmas_a = np.array(lemmas_a)
-		lemmas_b = np.array(lemmas_b)
-		rel_pos = np.array(rel_pos)
-		targets = np.array(targets)
-		
-		self.model.fit([grammar, lemmas_a, lemmas_b, rel_pos],
-				targets, batch_size=32, nb_epoch=epochs, shuffle=True)
-=======
 		if on_epoch_end:
 			callbacks = [LambdaCallback(on_epoch_end=on_epoch_end)]
 		else:
@@ -173,7 +136,6 @@
 		self.model.fit([samples[key] for key in EDGE_FEATURES], targets,
 				batch_size=batch_size, shuffle=True,
 				nb_epoch=epochs, callbacks=callbacks)
->>>>>>> e85e247c
 	
 	
 	def calc_probs(self, samples):
