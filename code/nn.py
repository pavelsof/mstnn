--- conflicted
+++ resolved
@@ -137,14 +137,9 @@
 		rel_pos = np.array(rel_pos)
 		targets = np.array(targets)
 		
-<<<<<<< HEAD
-		self.model.fit([grammar, lemmas_a, lemmas_b, rel_pos],
-				targets, batch_size=16, nb_epoch=epochs, shuffle=True)
-=======
 		self.model.fit([pos_tag_a, pos_tag_b, feats_a, feats_b,
 				lemmas_a, lemmas_b, rel_pos],
 				targets, batch_size=32, nb_epoch=epochs, shuffle=True)
->>>>>>> 08b4201f
 	
 	
 	def calc_probs(self, graph, extractor):
