--- conflicted
+++ resolved
@@ -76,15 +76,10 @@
 		rel_pos = Dense(32, init='uniform', activation='relu')(rel_pos_raw)
 		
 		x = merge([grammar, lemmas, rel_pos], mode='concat')
-<<<<<<< HEAD
-		x = Dense(128, init='he_normal')(x)
+		x = Dense(128, init='he_uniform')(x)
 		x = LeakyReLU(alpha=0.2)(x)
-		x = Dense(128, init='he_normal')(x)
+		x = Dense(128, init='he_uniform')(x)
 		x = LeakyReLU(alpha=0.2)(x)
-=======
-		x = Dense(128, init='he_uniform', activation='relu')(x)
-		x = Dense(128, init='he_uniform', activation='relu')(x)
->>>>>>> fda361e8
 		output = Dense(1, init='uniform', activation='sigmoid')(x)
 		
 		self.model = Model(input=[
