from keras.callbacks import LambdaCallback
from keras.layers import Dense, Embedding, Flatten, Input, merge
from keras.models import load_model, Model



"""
Tuple listing the names of the features that are fed into the network for each
edge of each sentence graph.

Used as the keys of the samples dict returned by the Extractor.extract method.
"""
EDGE_FEATURES = tuple([
<<<<<<< HEAD
	'pos A',
	'pos B',
=======
	'pos A-2', 'pos A-1', 'pos A', 'pos A+1', 'pos A+2',
	'pos B-2', 'pos B-1', 'pos B', 'pos B+1', 'pos B+2',
>>>>>>> d7f74dec
	'morph A-1', 'morph A', 'morph A+1',
	'morph B-1', 'morph B', 'morph B+1',
	'lemma A', 'lemma B', 'B-A'])



class NeuralNetwork:
	
	def __init__(self, model=None, vocab_sizes=None):
		"""
		Constructor. The first keyword argument should be a Keras model. If not
		specified, a new model is created and compiled. In any case, the Keras
		model should be compiled and ready to use right after the init.
		
		The remaining keyword arguments should be set if the first is not (they
		are ignored otherwise).
		"""
		if model is None:
			assert isinstance(vocab_sizes['lemmas'], int)
			assert isinstance(vocab_sizes['morph'], int)
			assert isinstance(vocab_sizes['pos_tags'], int)
			self._init_model(vocab_sizes)
		else:
			self.model = model
	
	
	@classmethod
	def create_from_model_file(cls, model_fp):
		"""
		Returns a new NeuralNetwork instance with its Keras model loaded from
		the specified Keras model file.
		
		Raises an OSError if the file does not exist or cannot be read.
		"""
		keras_model = load_model(model_fp)
		return cls(keras_model)
	
	
	def write_to_model_file(self, model_fp):
		"""
		Writes a hdf5 file containing the Keras model's architecture, weights,
		training configuration, and state of the optimiser. Thus, an identical
		NeuralNetwork can be later restored using the above class method.
		
		If there already is a file at the specified path, it gets overwritten.
		
		Raises an OSError if the file cannot be written.
		"""
		self.model.save(model_fp, overwrite=True)
	
	
	def _init_model(self, vocab_sizes):
		"""
		Inits and compiles the Keras model. This method is only called when
		training; for testing, the Keras model is loaded.
		
		The network takes as input the POS tags and the morphological features
		of two nodes and their immediate neighbours (the context), as well as
		the nodes' lemmas and their relative position to each other, and tries
		to predict the probability of an edge between the two.
		"""
<<<<<<< HEAD
		pos_a = Input(shape=(3,), dtype='uint8')
		pos_b = Input(shape=(3,), dtype='uint8')
		
		pos_embed = Embedding(vocab_sizes['pos_tags'], 32, input_length=3)
		pos = merge([
			Flatten()(pos_embed(pos_a)),
			Flatten()(pos_embed(pos_b))], mode='concat')
=======
		pos_a = Input(shape=(1,), dtype='uint8')
		pos_a_prev_2 = Input(shape=(1,), dtype='uint8')
		pos_a_prev = Input(shape=(1,), dtype='uint8')
		pos_a_next = Input(shape=(1,), dtype='uint8')
		pos_a_next_2 = Input(shape=(1,), dtype='uint8')
		
		pos_b = Input(shape=(1,), dtype='uint8')
		pos_b_prev_2 = Input(shape=(1,), dtype='uint8')
		pos_b_prev = Input(shape=(1,), dtype='uint8')
		pos_b_next = Input(shape=(1,), dtype='uint8')
		pos_b_next_2 = Input(shape=(1,), dtype='uint8')
		
		pos_embed = Embedding(vocab_sizes['pos_tags'], 32, input_length=1)
		pos = merge([
			Flatten()(pos_embed(pos_a_prev_2)),
			Flatten()(pos_embed(pos_a_prev)),
			Flatten()(pos_embed(pos_a)),
			Flatten()(pos_embed(pos_a_next)),
			Flatten()(pos_embed(pos_a_next_2)),
			Flatten()(pos_embed(pos_b_prev_2)),
			Flatten()(pos_embed(pos_b_prev)),
			Flatten()(pos_embed(pos_b)),
			Flatten()(pos_embed(pos_b_next)),
			Flatten()(pos_embed(pos_b_next_2))], mode='concat')
>>>>>>> d7f74dec
		
		morph_a = Input(shape=(vocab_sizes['morph'],))
		morph_a_prev = Input(shape=(vocab_sizes['morph'],))
		morph_a_next = Input(shape=(vocab_sizes['morph'],))
		
		morph_b = Input(shape=(vocab_sizes['morph'],))
		morph_b_prev = Input(shape=(vocab_sizes['morph'],))
		morph_b_next = Input(shape=(vocab_sizes['morph'],))
		
		morph = merge([
			morph_a_prev, morph_a, morph_a_next,
			morph_b_prev, morph_b, morph_b_next], mode='concat')
		morph = Dense(64, init='uniform', activation='relu')(morph)
		
		lemma_a = Input(shape=(1,), dtype='uint16')
		lemma_b = Input(shape=(1,), dtype='uint16')
		lemma_embed = Embedding(vocab_sizes['lemmas'], 256, input_length=1)
		lemmas = merge([
			Flatten()(lemma_embed(lemma_a)),
			Flatten()(lemma_embed(lemma_b))], mode='concat')
		
		rel_pos_raw = Input(shape=(1,))
		rel_pos = Dense(32, init='uniform', activation='relu')(rel_pos_raw)
		
		x = merge([pos, morph, lemmas, rel_pos], mode='concat')
		x = Dense(128, init='he_uniform', activation='relu')(x)
		x = Dense(128, init='he_uniform', activation='relu')(x)
		output = Dense(1, init='uniform', activation='sigmoid')(x)
		
		self.model = Model(input=[
<<<<<<< HEAD
			pos_a, pos_b,
=======
			pos_a_prev_2, pos_a_prev, pos_a, pos_a_next, pos_a_next_2,
			pos_b_prev_2, pos_b_prev, pos_b, pos_b_next, pos_b_next_2,
>>>>>>> d7f74dec
			morph_a_prev, morph_a, morph_a_next,
			morph_b_prev, morph_b, morph_b_next,
			lemma_a, lemma_b, rel_pos_raw], output=output)
		
		self.model.compile(optimizer='sgd',
				loss='binary_crossentropy',
				metrics=['accuracy'])
	
	
	def train(self, samples, targets, epochs=10, on_epoch_end=None):
		"""
		Trains the network. The first arg should be a dict where the keys are
		EDGE_FEATURES and the values numpy arrays. The second one should be a
		single numpy array of 0s and 1s.
		"""
		if on_epoch_end:
			callbacks = [LambdaCallback(on_epoch_end=on_epoch_end)]
		else:
			callbacks = []
		
		self.model.fit([samples[key] for key in EDGE_FEATURES], targets,
			batch_size=32, shuffle=True, nb_epoch=epochs, callbacks=callbacks)
	
	
	def calc_probs(self, samples):
		"""
		Calculates the probabilities of each edge. The arg should be a dict
		where the keys are EDGE_FEATURES and the values are the respective
		numpy arrays.
		"""
		return self.model.predict([samples[key] for key in EDGE_FEATURES],
			batch_size=32, verbose=1)<|MERGE_RESOLUTION|>--- conflicted
+++ resolved
@@ -11,13 +11,8 @@
 Used as the keys of the samples dict returned by the Extractor.extract method.
 """
 EDGE_FEATURES = tuple([
-<<<<<<< HEAD
 	'pos A',
 	'pos B',
-=======
-	'pos A-2', 'pos A-1', 'pos A', 'pos A+1', 'pos A+2',
-	'pos B-2', 'pos B-1', 'pos B', 'pos B+1', 'pos B+2',
->>>>>>> d7f74dec
 	'morph A-1', 'morph A', 'morph A+1',
 	'morph B-1', 'morph B', 'morph B+1',
 	'lemma A', 'lemma B', 'B-A'])
@@ -79,40 +74,13 @@
 		the nodes' lemmas and their relative position to each other, and tries
 		to predict the probability of an edge between the two.
 		"""
-<<<<<<< HEAD
-		pos_a = Input(shape=(3,), dtype='uint8')
-		pos_b = Input(shape=(3,), dtype='uint8')
+		pos_a = Input(shape=(5,), dtype='uint8')
+		pos_b = Input(shape=(5,), dtype='uint8')
 		
 		pos_embed = Embedding(vocab_sizes['pos_tags'], 32, input_length=3)
 		pos = merge([
 			Flatten()(pos_embed(pos_a)),
 			Flatten()(pos_embed(pos_b))], mode='concat')
-=======
-		pos_a = Input(shape=(1,), dtype='uint8')
-		pos_a_prev_2 = Input(shape=(1,), dtype='uint8')
-		pos_a_prev = Input(shape=(1,), dtype='uint8')
-		pos_a_next = Input(shape=(1,), dtype='uint8')
-		pos_a_next_2 = Input(shape=(1,), dtype='uint8')
-		
-		pos_b = Input(shape=(1,), dtype='uint8')
-		pos_b_prev_2 = Input(shape=(1,), dtype='uint8')
-		pos_b_prev = Input(shape=(1,), dtype='uint8')
-		pos_b_next = Input(shape=(1,), dtype='uint8')
-		pos_b_next_2 = Input(shape=(1,), dtype='uint8')
-		
-		pos_embed = Embedding(vocab_sizes['pos_tags'], 32, input_length=1)
-		pos = merge([
-			Flatten()(pos_embed(pos_a_prev_2)),
-			Flatten()(pos_embed(pos_a_prev)),
-			Flatten()(pos_embed(pos_a)),
-			Flatten()(pos_embed(pos_a_next)),
-			Flatten()(pos_embed(pos_a_next_2)),
-			Flatten()(pos_embed(pos_b_prev_2)),
-			Flatten()(pos_embed(pos_b_prev)),
-			Flatten()(pos_embed(pos_b)),
-			Flatten()(pos_embed(pos_b_next)),
-			Flatten()(pos_embed(pos_b_next_2))], mode='concat')
->>>>>>> d7f74dec
 		
 		morph_a = Input(shape=(vocab_sizes['morph'],))
 		morph_a_prev = Input(shape=(vocab_sizes['morph'],))
@@ -143,12 +111,7 @@
 		output = Dense(1, init='uniform', activation='sigmoid')(x)
 		
 		self.model = Model(input=[
-<<<<<<< HEAD
 			pos_a, pos_b,
-=======
-			pos_a_prev_2, pos_a_prev, pos_a, pos_a_next, pos_a_next_2,
-			pos_b_prev_2, pos_b_prev, pos_b, pos_b_next, pos_b_next_2,
->>>>>>> d7f74dec
 			morph_a_prev, morph_a, morph_a_next,
 			morph_b_prev, morph_b, morph_b_next,
 			lemma_a, lemma_b, rel_pos_raw], output=output)
